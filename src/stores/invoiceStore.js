import { defineStore } from 'pinia';
import { ref, computed } from 'vue';
import { InvoiceService } from '@/service/ApiService';

export const useInvoiceStore = defineStore('invoice', () => {
  // State
  const invoices = ref([]);
  const customerInvoices = ref([]);
  const currentInvoice = ref(null);
  const currentEnrichedInvoice = ref(null);
  const loading = ref(false);
  const loadingCustomerInvoices = ref(false);
  const loadingEnrichedInvoice = ref(false);
  const error = ref(null);
  const customerInvoicesError = ref(null);
  const enrichedInvoiceError = ref(null);
  
  // Template state
  const availableTemplates = ref([]);
  const loadingTemplates = ref(false);
  const templatesError = ref(null);
  const generatedFiles = ref([]);
  const loadingGeneratedFiles = ref(false);
  const generatedFilesError = ref(null);
  const generatingTemplate = ref(false);
  const generateTemplateError = ref(null);
  const customerDocuments = ref([]);
  const loadingCustomerDocuments = ref(false);
  const customerDocumentsError = ref(null);

  // Getters
  const getInvoiceById = computed(() => {
    return (id) => invoices.value.find(invoice => invoice.id === id);
  });

  const totalInvoices = computed(() => invoices.value.length);
  const totalCustomerInvoices = computed(() => customerInvoices.value.length);

  // Field mapping function for normalized line item data
  const mapEnrichedLineFields = (enrichedLine) => {
    return {
      sequence: enrichedLine.Line_No,
      lineObjectNumber: enrichedLine.No,
      lineType: enrichedLine.Type,
      description: enrichedLine.Description,
      description2: enrichedLine.Description_2,
      quantity: enrichedLine.Quantity,
      unitPrice: enrichedLine.Unit_Price,
      amountExcludingTax: enrichedLine.Line_Amount,
      amountIncludingTax: enrichedLine.Amount_Including_VAT,
      unitOfMeasureCode: enrichedLine.Unit_of_Measure_Code,
      taxPercent: enrichedLine.VAT_Percent,
      discountPercent: enrichedLine.Line_Discount_Percent,
      discountAmount: enrichedLine.Line_Discount_Amount,
      invoiceDiscountAllocation: enrichedLine.Invoice_Discount_Amount,
      // Additional enriched fields
      documentNo: enrichedLine.Document_No,
      genProdPostingGroup: enrichedLine.Gen_Prod_Posting_Group,
      jobNo: enrichedLine.Job_No,
      jobTaskNo: enrichedLine.Job_Task_No,
      cisId: enrichedLine.CIS_ID,
      jobContractEntryNo: enrichedLine.Job_Contract_Entry_No,
      glAccountCategory: enrichedLine.GLAccountCategory,
      glAccountSubCategory: enrichedLine.GLAccountSubCategory,
      glAccountName: enrichedLine.GLAccountName,
      glAccountId: enrichedLine.GLAccountId,
      udfL1: enrichedLine.Bssi_UDF_L1,
      udfL2: enrichedLine.Bssi_UDF_L2,
      udfL3: enrichedLine.Bssi_UDF_L3,
      udfL4: enrichedLine.Bssi_UDF_L4,
      udfL13: enrichedLine.Bssi_UDF_L13
    };
  };

  // Actions
  async function fetchInvoices(params = {}) {
    loading.value = true;
    error.value = null;
    
    try {
      const response = await InvoiceService.getInvoices(params);
      if (response.data && response.data.data) {
        invoices.value = response.data.data;
      } else {
        invoices.value = [];
        error.value = 'Unexpected response format';
      }
      return invoices.value;
    } catch (err) {
      error.value = err.message || 'Failed to fetch invoices';
      return [];
    } finally {
      loading.value = false;
    }
  }

  async function fetchCustomerInvoices(filterConditions, params = {}) {
    if (!filterConditions) {
      customerInvoices.value = [];
      return [];
    }
    
    loadingCustomerInvoices.value = true;
    customerInvoicesError.value = null;
    
    try {
      const response = await InvoiceService.getCustomerInvoices(filterConditions, params);
      
      if (response.data && response.data.success && response.data.data && response.data.data.value) {
        // Process the invoice data to match the expected format for the frontend
        customerInvoices.value = response.data.data.value.map(invoice => ({
          id: invoice.id,
          number: invoice.number,
          customerId: invoice.customerId,
          customerName: invoice.customerName,
          date: invoice.invoiceDate,
          dueDate: invoice.dueDate,
          total: invoice.totalAmountIncludingTax,
          remainingAmount: invoice.remainingAmount || 0,
          status: invoice.status.toLowerCase(),
          items: [] // Invoice items would need to be fetched separately if needed
        }));
      } else {
        customerInvoices.value = [];
        customerInvoicesError.value = 'Unexpected response format';
      }
      return customerInvoices.value;
    } catch (err) {
      customerInvoicesError.value = err.message || `Failed to fetch invoices`;
      return [];
    } finally {
      loadingCustomerInvoices.value = false;
    }
  }

  async function fetchInvoice(id) {
    loading.value = true;
    error.value = null;
    
    try {
      // Try to fetch the detailed sales invoice first
      const invoiceResponse = await InvoiceService.getSalesInvoice(id);
      
      if (invoiceResponse.data && invoiceResponse.data.success && invoiceResponse.data.data) {
        const invoiceData = invoiceResponse.data.data;
        
        // Fetch invoice lines
        const linesResponse = await InvoiceService.getSalesInvoiceLines(id);
        let invoiceLines = [];
        
        if (linesResponse.data && linesResponse.data.success && linesResponse.data.data.value) {
          invoiceLines = linesResponse.data.data.value.map(line => ({
            description: line.description,
            quantity: line.quantity.toString(),
            price: `$${line.unitPrice.toFixed(2)}`,
            total: `$${line.amountIncludingTax.toFixed(2)}`
          }));
        }
        
        // Format the invoice data
        const formattedInvoice = {
          id: invoiceData.id,
          number: invoiceData.number,
          date: invoiceData.invoiceDate,
          dueDate: invoiceData.dueDate,
          status: invoiceData.status.toLowerCase(),
          customer: {
            id: invoiceData.customerNumber,
            name: invoiceData.customerName,
            company: invoiceData.billToName,
            address: [
              invoiceData.billToAddressLine1,
              invoiceData.billToAddressLine2,
              `${invoiceData.billToCity}, ${invoiceData.billToState} ${invoiceData.billToPostCode}`
            ].filter(Boolean).join('\n')
          },
          subtotal: invoiceData.totalAmountExcludingTax,
          vat: invoiceData.totalTaxAmount,
          vatRate: invoiceData.totalTaxAmount > 0 ? ((invoiceData.totalTaxAmount / invoiceData.totalAmountExcludingTax) * 100).toFixed(0) : 0,
          total: invoiceData.totalAmountIncludingTax,
          remainingAmount: invoiceData.remainingAmount || 0,
          items: invoiceLines
        };
        
        currentInvoice.value = formattedInvoice;
        return formattedInvoice;
      } else {
        // Fall back to the original method if the sales invoice fetching fails
        const response = await InvoiceService.getInvoice(id);
        if (response.data && response.data.data) {
          currentInvoice.value = response.data.data;
        } else {
          currentInvoice.value = null;
          error.value = 'Unexpected response format';
        }
        return currentInvoice.value;
      }
    } catch (err) {
      error.value = err.message || `Failed to fetch invoice #${id}`;
      return null;
    } finally {
      loading.value = false;
    }
  }

  async function fetchEnrichedInvoiceLines(documentNumber) {
    if (!documentNumber) {
      enrichedInvoiceError.value = 'Document number is required';
      return null;
    }
    
    loadingEnrichedInvoice.value = true;
    enrichedInvoiceError.value = null;
    
    try {
      const response = await InvoiceService.getEnrichedSalesInvoiceLines(documentNumber);
      
      if (response.data && response.data.success && response.data.data && response.data.data.value) {
        // Store both the raw and normalized data
        const rawEnrichedLines = response.data.data.value;
        const enrichedLines = rawEnrichedLines.map(mapEnrichedLineFields);
        
        // Create a copy of the current invoice and add the enriched line items
        if (currentInvoice.value) {
          currentEnrichedInvoice.value = {
            ...currentInvoice.value,
            enrichedItems: enrichedLines,
            rawEnrichedItems: rawEnrichedLines,
            rawResponse: response.data,
            isEnriched: true
          };
        } else {
          // If no current invoice exists, create a minimal structure
          currentEnrichedInvoice.value = {
            documentNumber,
            enrichedItems: enrichedLines,
            rawEnrichedItems: rawEnrichedLines,
            rawResponse: response.data,
            isEnriched: true
          };
        }
        
        return currentEnrichedInvoice.value;
      } else {
        currentEnrichedInvoice.value = null;
        enrichedInvoiceError.value = 'Failed to parse enriched invoice data';
        return null;
      }
    } catch (err) {
      enrichedInvoiceError.value = err.message || `Failed to fetch enriched invoice #${documentNumber}`;
      return null;
    } finally {
      loadingEnrichedInvoice.value = false;
    }
  }

  async function createInvoice(invoice) {
    loading.value = true;
    error.value = null;
    
    try {
      const response = await InvoiceService.createInvoice(invoice);
      if (response.data && response.data.data) {
        invoices.value.push(response.data.data);
        return response.data.data;
      }
      return null;
    } catch (err) {
      error.value = err.message || 'Failed to create invoice';
      return null;
    } finally {
      loading.value = false;
    }
  }

  async function updateInvoice(invoice) {
    loading.value = true;
    error.value = null;
    
    try {
      const response = await InvoiceService.updateInvoice(invoice);
      if (response.data && response.data.data) {
        const index = invoices.value.findIndex(i => i.id === invoice.id);
        if (index !== -1) {
          invoices.value[index] = response.data.data;
        }
        if (currentInvoice.value && currentInvoice.value.id === invoice.id) {
          currentInvoice.value = response.data.data;
        }
        return response.data.data;
      }
      return null;
    } catch (err) {
      error.value = err.message || `Failed to update invoice #${invoice.id}`;
      return null;
    } finally {
      loading.value = false;
    }
  }

  async function deleteInvoice(id) {
    loading.value = true;
    error.value = null;
    
    try {
      await InvoiceService.deleteInvoice(id);
      invoices.value = invoices.value.filter(invoice => invoice.id !== id);
      if (currentInvoice.value && currentInvoice.value.id === id) {
        currentInvoice.value = null;
      }
      return true;
    } catch (err) {
      error.value = err.message || `Failed to delete invoice #${id}`;
      return false;
    } finally {
      loading.value = false;
    }
  }

  // Reset state
  function resetState() {
    invoices.value = [];
    customerInvoices.value = [];
    currentInvoice.value = null;
    currentEnrichedInvoice.value = null;
    error.value = null;
    customerInvoicesError.value = null;
    enrichedInvoiceError.value = null;
  }

  // Template Actions
  
  // Fetch available templates for a client and optionally an invoice number
  async function fetchAvailableTemplates(clientId, invoiceNumber = null) {
    if (!clientId) {
      templatesError.value = 'Client ID is required';
      availableTemplates.value = [];
      return [];
    }
    
    loadingTemplates.value = true;
    templatesError.value = null;
    
    try {
      const response = await InvoiceService.getAvailableTemplates(clientId, invoiceNumber);
      
      if (response.data && response.data.success && response.data.data) {
        availableTemplates.value = response.data.data;
        return availableTemplates.value;
      } else {
        availableTemplates.value = [];
        templatesError.value = 'Failed to load available templates';
        return [];
      }
    } catch (err) {
      templatesError.value = err.message || 'Failed to fetch available templates';
      availableTemplates.value = [];
      return [];
    } finally {
      loadingTemplates.value = false;
    }
  }
  
  // Generate a document from a template for an invoice
  async function generateTemplate(invoiceNumber, templateId, options = {}) {
    if (!invoiceNumber || !templateId) {
      generateTemplateError.value = 'Invoice number and template ID are required';
      return null;
    }
    
    console.log('Store: generateTemplate called with:', { invoiceNumber, templateId });
    generatingTemplate.value = true;
    generateTemplateError.value = null;
    
    try {
<<<<<<< HEAD
      const response = await InvoiceService.generateTemplate(invoiceNumber, templateId, options);
=======
      console.log('Store: Calling InvoiceService.generateTemplate...');
      const response = await InvoiceService.generateTemplate(invoiceNumber, templateId);
>>>>>>> 1c8aa982
      
      console.log('Store: Raw response from generateTemplate:', response);
      console.log('Store: Response structure:', {
        status: response.status,
        statusText: response.statusText,
        headers: response.headers,
        hasData: !!response.data,
        dataKeys: response.data ? Object.keys(response.data) : [],
        success: response.data?.success,
        message: response.data?.message,
        dataType: response.data?.data ? typeof response.data.data : 'null'
      });
      
      if (response.data && response.data.success && response.data.data) {
        console.log('Store: Template generation success, data:', response.data.data);
        // After successful generation, refresh the list of generated files
        await fetchGeneratedFiles(invoiceNumber);
        return response.data.data;
      } else {
        console.warn('Store: Template generation failed or unexpected response format:', response.data);
        generateTemplateError.value = response.data?.message || 'Failed to generate template';
        return null;
      }
    } catch (err) {
      console.error('Store: Error in generateTemplate:', err);
      console.log('Store: Error details:', {
        name: err.name,
        message: err.message,
        stack: err.stack,
        response: err.response?.data
      });
      generateTemplateError.value = err.message || 'Failed to generate template';
      return null;
    } finally {
      generatingTemplate.value = false;
    }
  }
  
  // Fetch generated files for an invoice
  async function fetchGeneratedFiles(invoiceNumber) {
    if (!invoiceNumber) {
      generatedFilesError.value = 'Invoice number is required';
      generatedFiles.value = [];
      return [];
    }
    
    loadingGeneratedFiles.value = true;
    generatedFilesError.value = null;
    
    try {
      const response = await InvoiceService.getInvoiceDocuments(invoiceNumber);
      
      if (response.data && response.data.success) {
        let processedFiles = [];
        
        // Check if documents is a single job object
        if (response.data.documents && response.data.documents.outputs) {
          const job = response.data.documents;
          processedFiles = extractFilesFromJob(job);
        } 
        // Check if documents is an array of jobs
        else if (Array.isArray(response.data.documents)) {
          response.data.documents.forEach(job => {
            if (job && job.outputs) {
              processedFiles.push(...extractFilesFromJob(job));
            }
          });
        }
        // Check if documents is an object containing jobs (with job_id keys)
        else if (typeof response.data.documents === 'object') {
          Object.values(response.data.documents).forEach(job => {
            if (job && job.outputs) {
              processedFiles.push(...extractFilesFromJob(job));
            }
          });
        }
        // Fallback for legacy format
        else if (Array.isArray(response.data.jobs)) {
          response.data.jobs.forEach(job => {
            if (job && job.outputs) {
              processedFiles.push(...extractFilesFromJob(job));
            }
          });
        }
        
        generatedFiles.value = processedFiles;
        return processedFiles;
      } else {
        generatedFiles.value = [];
        generatedFilesError.value = response.data.message || 'Failed to load generated files';
        return [];
      }
    } catch (err) {
      generatedFilesError.value = err.message || 'Failed to fetch generated files';
      generatedFiles.value = [];
      return [];
    } finally {
      loadingGeneratedFiles.value = false;
    }
  }
  
  // Helper function to extract files from a job's outputs structure
  function extractFilesFromJob(job) {
    const files = [];
    
    if (!job.outputs) return files;
    
    // Process PDF files which are in an object with keys like 'summary', 'consolidated', etc.
    if (job.outputs.pdf && typeof job.outputs.pdf === 'object') {
      Object.entries(job.outputs.pdf).forEach(([type, path]) => {
        // Extract filename from path (e.g., "invoices/MRC00926/APR_2025_MRC_Summary.pdf" -> "APR_2025_MRC_Summary.pdf")
        const filename = path.split('/').pop() || path;
        files.push({
          id: `${job.job_id}_pdf_${type}`,
          job_id: job.job_id,
          filename: filename,
          fullPath: path, 
          created_at: job.created_at,
          template_name: job.template,
          invoice_number: job.invoice_number,
          fileType: 'pdf',
          fileCategory: type,
          icon: 'pi pi-file-pdf',
          originalData: { ...job, type: 'pdf', subtype: type, path: path }
        });
      });
    }
    
    // Process Excel files which are in an array
    if (job.outputs.excel && Array.isArray(job.outputs.excel)) {
      job.outputs.excel.forEach((path, index) => {
        // Extract filename from path
        const filename = path.split('/').pop() || path;
        files.push({
          id: `${job.job_id}_excel_${index}`,
          job_id: job.job_id,
          filename: filename,
          fullPath: path,
          created_at: job.created_at,
          template_name: job.template,
          invoice_number: job.invoice_number,
          fileType: 'excel',
          icon: 'pi pi-file-excel',
          originalData: { ...job, type: 'excel', index: index, path: path }
        });
      });
    }
    
    return files;
  }
  
  // Fetch all documents for a customer
  async function fetchCustomerDocuments(customerNumber) {
    if (!customerNumber) {
      customerDocumentsError.value = 'Customer number is required';
      customerDocuments.value = [];
      return [];
    }
    
    loadingCustomerDocuments.value = true;
    customerDocumentsError.value = null;
    
    try {
      const response = await InvoiceService.getCustomerDocuments(customerNumber);
      
      if (response.data && response.data.success) {
        let processedFiles = [];
        
        // Handle different response structures
        if (Array.isArray(response.data.documents)) {
          response.data.documents.forEach(job => {
            if (job && job.outputs) {
              processedFiles.push(...extractFilesFromJob(job));
            }
          });
        } else if (response.data.documents && typeof response.data.documents === 'object') {
          Object.values(response.data.documents).forEach(job => {
            if (job && job.outputs) {
              processedFiles.push(...extractFilesFromJob(job));
            }
          });
        }
        
        customerDocuments.value = processedFiles;
        return processedFiles;
      } else {
        customerDocuments.value = [];
        customerDocumentsError.value = response.data.message || 'Failed to load customer documents';
        return [];
      }
    } catch (err) {
      customerDocumentsError.value = err.message || 'Failed to fetch customer documents';
      customerDocuments.value = [];
      return [];
    } finally {
      loadingCustomerDocuments.value = false;
    }
  }
  
  // Download a generated file
  async function downloadGeneratedFile(fileId, fileType = 'pdf', subtype = null) {
    try {
      console.log(`Downloading file: ID=${fileId}, Type=${fileType}, Subtype=${subtype || 'none'}`);
      
      // For composite IDs, extract the parts
      let jobId = fileId;
      let actualFileType = fileType;
      let actualSubtype = subtype;
      
      // Check if fileId contains our composite format (jobId_type_subtype)
      if (typeof fileId === 'string' && fileId.includes('_')) {
        const parts = fileId.split('_');
        if (parts.length >= 2) {
          jobId = parts[0];
          actualFileType = parts[1] || fileType;
          
          if (parts.length > 2) {
            actualSubtype = parts.slice(2).join('_');
          }
        }
      }
      
      console.log(`Processed download parameters: JobID=${jobId}, ActualType=${actualFileType}, ActualSubtype=${actualSubtype || 'none'}`);
      
      const success = await InvoiceService.downloadGeneratedFile(jobId, actualFileType, actualSubtype);
      return success;
    } catch (err) {
      console.error('Error downloading file:', err);
      return false;
    }
  }
  
  // Merge functionality
  async function mergeInvoices(mergeRequest) {
    try {
      const response = await InvoiceService.mergeInvoices(mergeRequest);
      return response.data;
    } catch (err) {
      // Preserve the original error response for proper error handling
      throw err;
    }
  }

  async function getCustomerMergeHistory(customerNumber, limit = 25) {
    try {
      console.log('🔍 Store: Getting merge history for customer:', customerNumber);
      console.log('🔍 Store: Request parameters:', { customerNumber, limit });
      
      // Use the new merge groups endpoint instead of the old merge history
      const response = await InvoiceService.getMergeGroupsForCustomer(customerNumber, { 
        status: 'active', 
        limit: limit 
      });
      
      console.log('🔍 Store: Raw API response:', response);
      
      // Handle the new backend response structure
      if (response.data && response.data.success && response.data.data) {
        const result = {
          data: response.data.data,
          success: true
        };
        console.log('🔍 Store: Returning processed data:', result);
        return result;
      }
      
      console.log('🔍 Store: Returning raw response:', response);
      return response;
    } catch (err) {
      console.error('❌ Store: Error in getCustomerMergeHistory:', err);
      console.error('❌ Store: Error details:', {
        message: err.message,
        status: err.response?.status,
        statusText: err.response?.statusText,
        data: err.response?.data,
        config: {
          url: err.config?.url,
          method: err.config?.method,
          params: err.config?.params
        }
      });
      
      // If it's a 500 error, return empty data with error info
      if (err.response?.status === 500) {
        console.warn('⚠️ Store: Backend returned 500 error, returning empty merge history');
        return {
          data: [],
          success: false,
          error: {
            type: 'backend_unavailable',
            status: 500,
            message: 'Merge history endpoint is not available. This feature may not be implemented yet.'
          }
        };
      }
      
      // For other errors, preserve the original error response for proper error handling
      throw err;
    }
  }

  // OLD METHODS REMOVED - Use new merge groups methods instead

  async function findMergeGroupsForInvoices(invoiceNumbers, customerNumber) {
    try {
      if (!customerNumber) {
        throw new Error('Customer number is required for merge group lookup');
      }

      // Make the API call with the correct data structure
      const requestData = {
        invoice_numbers: invoiceNumbers,
        customer_number: customerNumber
      };
      
      const response = await InvoiceService.checkMergeConflicts(requestData);
      
      // Handle the new backend response structure
      if (response.data && response.data.success) {
        return {
          data: {
            has_conflicts: response.data.has_conflicts,
            conflicts: response.data.conflicts || []
          },
          success: true
        };
      }
      
      return response;
    } catch (err) {
      // Preserve the original error response for proper error handling
      throw err;
    }
  }

  async function getMergeGroupsForCustomer(customerNumber, options = {}) {
    try {
      const response = await InvoiceService.getMergeGroupsForCustomer(customerNumber, options);
      
      // Handle the new backend response structure
      if (response.data && response.data.success && response.data.data) {
        return {
          data: response.data.data,
          success: true
        };
      }
      
      return response;
    } catch (err) {
      throw err;
    }
  }

  async function getMergeGroupById(groupIdentifier) {
    try {
      const response = await InvoiceService.getMergeGroupById(groupIdentifier);
      
      // Handle the new backend response structure
      if (response.data && response.data.success && response.data.data) {
        return {
          data: response.data.data,
          success: true
        };
      }
      
      return response;
    } catch (err) {
      throw err;
    }
  }

  async function getMergeGroupDetails(groupIdentifier) {
    try {
      // Try to get detailed merge group data with documents
      const response = await InvoiceService.getMergeGroupDetails(groupIdentifier);
      
      // The new backend endpoint returns data in response.data.data format
      if (response.data && response.data.success && response.data.data) {
        return {
          data: response.data.data,
          success: true
        };
      }
      
      return response;
    } catch (err) {
      console.error('Error fetching merge group details:', err);
      // Fallback to basic merge group data
      return await getMergeGroupById(groupIdentifier);
    }
  }

  function resetTemplateState() {
    availableTemplates.value = [];
    generatedFiles.value = [];
    customerDocuments.value = [];
    templatesError.value = null;
    generatedFilesError.value = null;
    customerDocumentsError.value = null;
    generateTemplateError.value = null;
  }

  return {
    // State
    invoices,
    customerInvoices,
    currentInvoice,
    currentEnrichedInvoice,
    loading,
    loadingCustomerInvoices,
    loadingEnrichedInvoice,
    error,
    customerInvoicesError,
    enrichedInvoiceError,
    
    // Template state
    availableTemplates,
    loadingTemplates,
    templatesError,
    generatedFiles,
    loadingGeneratedFiles,
    generatedFilesError,
    generatingTemplate,
    generateTemplateError,
    customerDocuments,
    loadingCustomerDocuments,
    customerDocumentsError,
    
    // Getters
    getInvoiceById,
    totalInvoices,
    totalCustomerInvoices,
    
    // Actions
    fetchInvoices,
    fetchCustomerInvoices,
    fetchInvoice,
    fetchEnrichedInvoiceLines,
    createInvoice,
    updateInvoice,
    deleteInvoice,
    resetState,
    
    // Template actions
    fetchAvailableTemplates,
    generateTemplate,
    fetchGeneratedFiles,
    fetchCustomerDocuments,
    downloadGeneratedFile,
    resetTemplateState,
    
    // Merge functionality
    mergeInvoices,
    getCustomerMergeHistory,
    findMergeGroupsForInvoices,
    getMergeGroupsForCustomer,
    getMergeGroupById,
    getMergeGroupDetails
  };
}); <|MERGE_RESOLUTION|>--- conflicted
+++ resolved
@@ -362,7 +362,7 @@
   }
   
   // Generate a document from a template for an invoice
-  async function generateTemplate(invoiceNumber, templateId, options = {}) {
+  async function generateTemplate(invoiceNumber, templateId) {
     if (!invoiceNumber || !templateId) {
       generateTemplateError.value = 'Invoice number and template ID are required';
       return null;
@@ -373,12 +373,8 @@
     generateTemplateError.value = null;
     
     try {
-<<<<<<< HEAD
-      const response = await InvoiceService.generateTemplate(invoiceNumber, templateId, options);
-=======
       console.log('Store: Calling InvoiceService.generateTemplate...');
       const response = await InvoiceService.generateTemplate(invoiceNumber, templateId);
->>>>>>> 1c8aa982
       
       console.log('Store: Raw response from generateTemplate:', response);
       console.log('Store: Response structure:', {
@@ -611,174 +607,15 @@
     }
   }
   
-  // Merge functionality
-  async function mergeInvoices(mergeRequest) {
-    try {
-      const response = await InvoiceService.mergeInvoices(mergeRequest);
-      return response.data;
-    } catch (err) {
-      // Preserve the original error response for proper error handling
-      throw err;
-    }
-  }
-
-  async function getCustomerMergeHistory(customerNumber, limit = 25) {
-    try {
-      console.log('🔍 Store: Getting merge history for customer:', customerNumber);
-      console.log('🔍 Store: Request parameters:', { customerNumber, limit });
-      
-      // Use the new merge groups endpoint instead of the old merge history
-      const response = await InvoiceService.getMergeGroupsForCustomer(customerNumber, { 
-        status: 'active', 
-        limit: limit 
-      });
-      
-      console.log('🔍 Store: Raw API response:', response);
-      
-      // Handle the new backend response structure
-      if (response.data && response.data.success && response.data.data) {
-        const result = {
-          data: response.data.data,
-          success: true
-        };
-        console.log('🔍 Store: Returning processed data:', result);
-        return result;
-      }
-      
-      console.log('🔍 Store: Returning raw response:', response);
-      return response;
-    } catch (err) {
-      console.error('❌ Store: Error in getCustomerMergeHistory:', err);
-      console.error('❌ Store: Error details:', {
-        message: err.message,
-        status: err.response?.status,
-        statusText: err.response?.statusText,
-        data: err.response?.data,
-        config: {
-          url: err.config?.url,
-          method: err.config?.method,
-          params: err.config?.params
-        }
-      });
-      
-      // If it's a 500 error, return empty data with error info
-      if (err.response?.status === 500) {
-        console.warn('⚠️ Store: Backend returned 500 error, returning empty merge history');
-        return {
-          data: [],
-          success: false,
-          error: {
-            type: 'backend_unavailable',
-            status: 500,
-            message: 'Merge history endpoint is not available. This feature may not be implemented yet.'
-          }
-        };
-      }
-      
-      // For other errors, preserve the original error response for proper error handling
-      throw err;
-    }
-  }
-
-  // OLD METHODS REMOVED - Use new merge groups methods instead
-
-  async function findMergeGroupsForInvoices(invoiceNumbers, customerNumber) {
-    try {
-      if (!customerNumber) {
-        throw new Error('Customer number is required for merge group lookup');
-      }
-
-      // Make the API call with the correct data structure
-      const requestData = {
-        invoice_numbers: invoiceNumbers,
-        customer_number: customerNumber
-      };
-      
-      const response = await InvoiceService.checkMergeConflicts(requestData);
-      
-      // Handle the new backend response structure
-      if (response.data && response.data.success) {
-        return {
-          data: {
-            has_conflicts: response.data.has_conflicts,
-            conflicts: response.data.conflicts || []
-          },
-          success: true
-        };
-      }
-      
-      return response;
-    } catch (err) {
-      // Preserve the original error response for proper error handling
-      throw err;
-    }
-  }
-
-  async function getMergeGroupsForCustomer(customerNumber, options = {}) {
-    try {
-      const response = await InvoiceService.getMergeGroupsForCustomer(customerNumber, options);
-      
-      // Handle the new backend response structure
-      if (response.data && response.data.success && response.data.data) {
-        return {
-          data: response.data.data,
-          success: true
-        };
-      }
-      
-      return response;
-    } catch (err) {
-      throw err;
-    }
-  }
-
-  async function getMergeGroupById(groupIdentifier) {
-    try {
-      const response = await InvoiceService.getMergeGroupById(groupIdentifier);
-      
-      // Handle the new backend response structure
-      if (response.data && response.data.success && response.data.data) {
-        return {
-          data: response.data.data,
-          success: true
-        };
-      }
-      
-      return response;
-    } catch (err) {
-      throw err;
-    }
-  }
-
-  async function getMergeGroupDetails(groupIdentifier) {
-    try {
-      // Try to get detailed merge group data with documents
-      const response = await InvoiceService.getMergeGroupDetails(groupIdentifier);
-      
-      // The new backend endpoint returns data in response.data.data format
-      if (response.data && response.data.success && response.data.data) {
-        return {
-          data: response.data.data,
-          success: true
-        };
-      }
-      
-      return response;
-    } catch (err) {
-      console.error('Error fetching merge group details:', err);
-      // Fallback to basic merge group data
-      return await getMergeGroupById(groupIdentifier);
-    }
-  }
-
+  // Reset template state
   function resetTemplateState() {
     availableTemplates.value = [];
+    templatesError.value = null;
     generatedFiles.value = [];
+    generatedFilesError.value = null;
+    generateTemplateError.value = null;
     customerDocuments.value = [];
-    templatesError.value = null;
-    generatedFilesError.value = null;
     customerDocumentsError.value = null;
-    generateTemplateError.value = null;
   }
 
   return {
@@ -828,14 +665,6 @@
     fetchGeneratedFiles,
     fetchCustomerDocuments,
     downloadGeneratedFile,
-    resetTemplateState,
-    
-    // Merge functionality
-    mergeInvoices,
-    getCustomerMergeHistory,
-    findMergeGroupsForInvoices,
-    getMergeGroupsForCustomer,
-    getMergeGroupById,
-    getMergeGroupDetails
+    resetTemplateState
   };
 }); 