import axios from 'axios';
import { AuthService } from '../auth/AuthService';

// Create axios instance with base URL
const apiClient = axios.create({
  baseURL: import.meta.env.VITE_API_BASE_URL || 'http://localhost:8000/api',
  headers: {
    'Content-Type': 'application/json',
    'Accept': 'application/json'
  }
});

// Add request interceptor for authentication
apiClient.interceptors.request.use(config => {
  const token = AuthService.getToken();
  if (token) {
    config.headers.Authorization = `Bearer ${token}`;
  }
  return config;
});

// Add response interceptor for handling unauthorized responses
apiClient.interceptors.response.use(
  response => response,
  error => {
    if (error.response && error.response.status === 401) {
      // Token expired or invalid
      AuthService.clearSession();
      window.location.href = '/auth/login';
    }
    return Promise.reject(error);
  }
);

// Debug log to see the base URL configuration
console.log('API Service BaseURL:', import.meta.env.VITE_API_BASE_URL || 'http://localhost:8000/api');

export const ApiService = {
  // Generic API methods
  get(resource, params) {
    // Add logging to debug URL construction
    const fullUrl = `${apiClient.defaults.baseURL}/${resource}`;
    console.log('ApiService.get - Full URL:', fullUrl, { params: JSON.parse(JSON.stringify(params || {})) });
    
    return apiClient.get(resource, { params })
      .then(response => {
        // Log the successful response
        console.log(`ApiService.get - Response for ${resource}:`, {
          status: response.status,
          statusText: response.statusText,
          data: response.data
        });
        return response;
      })
      .catch(error => {
        console.error(`ApiService.get - Error for ${resource}:`, error);
        console.error('Error details:', {
          status: error.response?.status,
          statusText: error.response?.statusText,
          data: error.response?.data,
          message: error.message
        });
        throw error;
      });
  },
  
  post(resource, data) {
    // Add logging to debug URL construction
    const fullUrl = `${apiClient.defaults.baseURL}/${resource}`;
    console.log('ApiService.post - Full URL:', fullUrl, { data: JSON.parse(JSON.stringify(data || {})) });
    
    return apiClient.post(resource, data)
      .then(response => {
        // Log the successful response
        console.log(`ApiService.post - Response for ${resource}:`, {
          status: response.status,
          statusText: response.statusText,
          data: response.data
        });
        return response;
      })
      .catch(error => {
        console.error(`ApiService.post - Error for ${resource}:`, error);
        console.error('Error details:', {
          status: error.response?.status,
          statusText: error.response?.statusText,
          data: error.response?.data,
          message: error.message
        });
        throw error;
      });
  },
  
  put(resource, data) {
    // Add logging to debug URL construction
    const fullUrl = `${apiClient.defaults.baseURL}/${resource}`;
    console.log('ApiService.put - Full URL:', fullUrl, { data });
    
    return apiClient.put(resource, data)
      .catch(error => {
        console.error(`ApiService.put - Error for ${resource}:`, error);
        console.error('Error details:', {
          status: error.response?.status,
          statusText: error.response?.statusText,
          data: error.response?.data,
          message: error.message
        });
        throw error;
      });
  },
  
  delete(resource) {
    // Add logging to debug URL construction
    const fullUrl = `${apiClient.defaults.baseURL}/${resource}`;
    console.log('ApiService.delete - Full URL:', fullUrl);
    
    return apiClient.delete(resource)
      .catch(error => {
        console.error(`ApiService.delete - Error for ${resource}:`, error);
        console.error('Error details:', {
          status: error.response?.status,
          statusText: error.response?.statusText,
          data: error.response?.data,
          message: error.message
        });
        throw error;
      });
  },
  

  
  // Custom methods
  // Add specific API methods related to your domain
};

// Visit-specific API services
export const VisitService = {
  // Get all visits with optional filtering
  getVisits(params) {
    return ApiService.get('/visits', params);
  },
  
  // Get a specific visit by ID
  getVisit(id) {
    return ApiService.get(`/visits/${id}`);
  },
  
  // Get visit timeline
  getVisitTimeline(id) {
    return ApiService.get(`/visits/${id}/timeline`);
  },
  
  // Add timeline event
  addTimelineEvent(id, event) {
    return ApiService.post(`/visits/${id}/timeline`, event);
  },
  
  // Get visit analytics
  getVisitAnalytics(id) {
    return ApiService.get(`/visits/${id}/analytics`);
  },
  
  // Get visit statistics
  getVisitStats(params = {}) {
    return ApiService.get('/visits/stats/overview', params);
  },
  
  // Get visit trends
  getVisitTrends(params = {}) {
    return ApiService.get('/visits/stats/trends', params);
  },
  
  // Update visit status
  updateVisitStatus(id, status, notes = '') {
    return ApiService.patch(`/visits/${id}`, { status, notes });
  },
  
  // Assign technician to visit
  assignTechnician(id, technicianId) {
    return ApiService.patch(`/visits/${id}/assign-technician`, { technician_id: technicianId });
  },
  
  // Create a new visit
  createVisit(visit) {
    return ApiService.post('/visits', visit);
  },
  
  // Update an existing visit
  updateVisit(visit) {
    return ApiService.put(`/visits/${visit.id}`, visit);
  },
  
  // Delete a visit
  deleteVisit(id) {
    return ApiService.delete(`/visits/${id}`);
  },
  
  // Batch operations
  batchUpdateStatus(visitIds, status) {
    return ApiService.patch('/visits/batch/update-status', { visit_ids: visitIds, status });
  },
  
  // Export visits
  exportVisits(params = {}) {
    return ApiService.post('/visits/export/bulk', params);
  }
};

// Invoice-specific API services
export const InvoiceService = {
  // Get all invoices with optional filtering
  getInvoices(params) {
    return ApiService.get('/invoices', params);
  },
  
  // Get a specific invoice by ID
  getInvoice(id) {
    return ApiService.get(`/invoices/${id}`);
  },
  
  // Get customer invoices with optional filtering
  getCustomerInvoices(filterConditions, params = {}) {
    // Use the provided filter conditions directly
    return ApiService.get(`/accounting/sales-invoices`, { 
      ...params,
      filter: filterConditions
    });
  },
  
  // Get a specific sales invoice by ID
  getSalesInvoice(id) {
    return ApiService.get(`/accounting/sales-invoices/${id}`);
  },
  
  // Get line items for a specific sales invoice
  getSalesInvoiceLines(id) {
    return ApiService.get(`/accounting/sales-invoices/${id}/lines`);
  },
  
  // Get enriched line items for interactive invoice
  getEnrichedSalesInvoiceLines(documentNumber) {
    return ApiService.post('/accounting/sales-invoice-lines', {
      document_number: documentNumber
    });
  },
  
  // Create a new invoice
  createInvoice(invoice) {
    return ApiService.post('/invoices', invoice);
  },
  
  // Update an existing invoice
  updateInvoice(invoice) {
    return ApiService.put(`/invoices/${invoice.id}`, invoice);
  },
  
  // Delete an invoice
  deleteInvoice(id) {
    return ApiService.delete(`/invoices/${id}`);
  },
  
  // Get available templates for a client and optional invoice number
  getAvailableTemplates(clientId, invoiceNumber = null) {
    const params = { client_id: clientId };
    if (invoiceNumber) {
      params.invoice_number = invoiceNumber;
    }
    console.log('getAvailableTemplates API call with params:', params);
    console.log('API URL:', `${apiClient.defaults.baseURL}/invoice-templates/available`);
    
    return ApiService.get('/invoice-templates/available', params)
      .then(response => {
        console.log('getAvailableTemplates raw response:', response);
        return response;
      })
      .catch(error => {
        console.error('getAvailableTemplates API error:', error);
        console.error('Error config:', error.config);
        if (error.response) {
          console.error('Error response:', error.response.data);
        }
        throw error;
      });
  },
  
  // Generate a document from a template for an invoice
<<<<<<< HEAD
  generateTemplate(invoiceNumber, templateId, options = {}) {
    const payload = {
      invoice_number: invoiceNumber,
      template_id: templateId
    };
    
    // Add options if provided
    if (options && Object.keys(options).length > 0) {
      payload.options = options;
    }
    
    // Debug logging
    console.log('ApiService.generateTemplate - Sending payload:', payload);
    
    return ApiService.post('/invoice-templates/generate', payload);
=======
  generateTemplate(invoiceNumber, templateId) {
    console.log('ApiService: generateTemplate called with:', { invoiceNumber, templateId });
    console.log('ApiService: POST URL:', `${apiClient.defaults.baseURL}/invoice-templates/generate`);
    console.log('ApiService: POST data:', { invoice_number: invoiceNumber, template_id: templateId });
    
    return ApiService.post('/invoice-templates/generate', {
      invoice_number: invoiceNumber,
      template_id: templateId
    })
    .then(response => {
      console.log('ApiService: generateTemplate raw response:', response);
      console.log('ApiService: Response structure:', {
        status: response.status,
        statusText: response.statusText,
        headers: response.headers,
        dataType: typeof response.data,
        dataKeys: response.data ? Object.keys(response.data) : []
      });
      
      // If the response is a successful queue job instead of immediate results
      if (response.data && response.status === 202) {
        console.log('ApiService: Template generation queued successfully:', response.data);
        // Modify the response to maintain compatibility with existing code
        if (!response.data.success) {
          response.data.success = true;
        }
        if (!response.data.data) {
          response.data.data = { queued: true, job_id: response.data.job_id || 'unknown' };
        }
      }
      
      return response;
    })
    .catch(error => {
      console.error('ApiService: Error in generateTemplate:', error);
      console.error('ApiService: Error details:', {
        status: error.response?.status,
        statusText: error.response?.statusText,
        data: error.response?.data,
        message: error.message
      });
      throw error;
    });
>>>>>>> 1c8aa982
  },
  
  // Get generated files for an invoice
  getGeneratedFiles(invoiceNumber) {
    return ApiService.get(`/invoice-templates/files/${invoiceNumber}`);
  },
  
  // Download a generated file
  downloadGeneratedFile(jobId, fileType = 'pdf', subtype = null) {
    // Get the current authentication token
    const token = AuthService.getToken();
    // Remove 'Bearer ' prefix if present
    const tokenValue = token ? token.replace('Bearer ', '') : '';
    const tokenParam = tokenValue ? `?token=${tokenValue}` : '';
    
    let url = `/invoice-templates/download/${jobId}/${fileType}`;
    
    // If subtype is provided (for PDF files like 'summary', 'consolidated', etc.), add it to the URL
    if (subtype) {
      url += `/${subtype}`;
    }
    
    // Add token parameter
    url += tokenParam;
    
    console.log('Download URL:', url);
    
    // Create a full URL with the base URL
    const fullUrl = `${apiClient.defaults.baseURL}${url}`;
    
    // Create a simple anchor element and click it
    // This is the most reliable way to trigger a browser download with the original filename
    const a = document.createElement('a');
    a.href = fullUrl;
    a.target = '_blank'; // This helps with popup blockers
    a.rel = 'noopener noreferrer';
    
    // Append to body and click
    document.body.appendChild(a);
    a.click();
    
    // Remove after a short delay
    setTimeout(() => {
      document.body.removeChild(a);
    }, 100);
    
    return Promise.resolve(true);
  },
  
  // Get file preview URL
  getFilePreviewUrl(fileId, fileType = 'pdf', subtype = null) {
    // Get the current authentication token
    const token = AuthService.getToken();
    
    // Fallback: if AuthService doesn't return a token, try localStorage directly
    const fallbackToken = token || localStorage.getItem('auth_token');
    
    // Enhanced debug logging for production troubleshooting
    console.log('🔍 getFilePreviewUrl Debug:', {
      fileId,
      fileType,
      subtype,
      rawToken: token,
      fallbackToken: fallbackToken,
      tokenLength: token ? token.length : 0,
      fallbackTokenLength: fallbackToken ? fallbackToken.length : 0,
      tokenType: typeof token,
      localStorage_token: localStorage.getItem('auth_token'),
      localStorage_token_length: localStorage.getItem('auth_token') ? localStorage.getItem('auth_token').length : 0,
      environment: import.meta.env.MODE,
      isAuthenticated: AuthService.isAuthenticated(),
      baseURL: apiClient.defaults.baseURL
    });
    
    // Remove 'Bearer ' prefix if present
    const tokenValue = fallbackToken ? fallbackToken.replace('Bearer ', '') : '';
    const tokenParam = tokenValue ? `?token=${tokenValue}` : '';
    
    console.log('🔍 Token processing:', {
      tokenValue: tokenValue ? `${tokenValue.substring(0, 10)}...` : 'null',
      tokenParam: tokenParam,
      hasTokenParam: !!tokenParam
    });
    
    let url = '';
    
    // Check if fileId contains our composite format
    if (typeof fileId === 'string' && fileId.includes('_')) {
      const parts = fileId.split('_');
      if (parts.length >= 2) {
        // Extract jobId and file type from the composite ID
        const jobId = parts[0];
        const type = parts[1] || fileType;
        
        // For PDF files with subtypes
        if (type === 'pdf' && parts.length > 2) {
          const subtype = parts.slice(2).join('_');
          url = `${apiClient.defaults.baseURL}/invoice-templates/preview/${jobId}/${type}/${subtype}${tokenParam}`;
        }
        // For Excel files with index
        else if (type === 'excel' && parts.length > 2) {
          const index = parts.slice(2).join('_');
          url = `${apiClient.defaults.baseURL}/invoice-templates/preview/${jobId}/${type}/${index}${tokenParam}`;
        }
        else {
          url = `${apiClient.defaults.baseURL}/invoice-templates/preview/${jobId}/${type}${tokenParam}`;
        }
      }
      else {
        // For composite IDs without enough parts, include the file type
        if (fileType) {
          url = `${apiClient.defaults.baseURL}/invoice-templates/preview/${fileId}/${fileType}${tokenParam}`;
        } else {
          // Fallback to original behavior for compatibility (though this may not work)
          url = `${apiClient.defaults.baseURL}/invoice-templates/preview/${fileId}${tokenParam}`;
        }
      }
    }
    else {
      // For simple numeric IDs or non-composite IDs, include the file type
      if (fileType) {
        url = `${apiClient.defaults.baseURL}/invoice-templates/preview/${fileId}/${fileType}${tokenParam}`;
      } else {
        // Fallback to original behavior for compatibility (though this may not work)
        url = `${apiClient.defaults.baseURL}/invoice-templates/preview/${fileId}${tokenParam}`;
      }
    }
    
    console.log('Preview URL constructed:', url);
    return url;
  },
  
  // Get all documents for a specific customer
  getCustomerDocuments(customerNumber, limit = 50, offset = 0) {
    return ApiService.get(`/invoice-templates/customer-documents?customer_number=${customerNumber}&limit=${limit}&offset=${offset}`);
  },
  
  // Get all documents for a specific invoice
  getInvoiceDocuments(invoiceNumber) {
    return ApiService.get(`/invoice-templates/invoice-documents?invoice_number=${invoiceNumber}`);
  },
  
  // Merge functionality
  mergeInvoices(mergeRequest) {
    return ApiService.post('/invoice-templates/generate-merged', mergeRequest);
  },

  // OLD METHODS - REMOVED TO PREVENT CONFUSION
  // These have been replaced by the new merge groups endpoints below

  checkMergeConflicts(requestData) {
    return ApiService.post('/merge-groups/check-conflicts', requestData);
  },

  getMergeGroupsForCustomer(customerNumber, options = {}) {
    const params = new URLSearchParams({
      customer_number: customerNumber,
      status: options.status || 'active',
      limit: options.limit || 50
    });
    
    const url = `/merge-groups?${params}`;
    console.log('🔍 API: getMergeGroupsForCustomer request:', {
      customerNumber,
      options,
      url,
      fullUrl: `${apiClient.defaults.baseURL}${url}`
    });
    
    return ApiService.get(url)
      .then(response => {
        console.log('✅ API: getMergeGroupsForCustomer success:', response);
        return response;
      })
      .catch(error => {
        console.error('❌ API: getMergeGroupsForCustomer error:', {
          message: error.message,
          status: error.response?.status,
          statusText: error.response?.statusText,
          data: error.response?.data,
          url: error.config?.url
        });
        throw error;
      });
  },

  getMergeGroupById(groupIdentifier) {
    return ApiService.get(`/merge-groups/${groupIdentifier}`);
  },

  getMergeGroupDetails(groupIdentifier) {
    return ApiService.get(`/merge-groups/${groupIdentifier}/details`);
  },

  prepareMergeGroupForRemerge(groupIdentifier) {
    return ApiService.post(`/merge-groups/${groupIdentifier}/prepare-remerge`);
  }
}; <|MERGE_RESOLUTION|>--- conflicted
+++ resolved
@@ -1,5 +1,5 @@
 import axios from 'axios';
-import { AuthService } from '../auth/AuthService';
+import { AuthService } from './AuthService';
 
 // Create axios instance with base URL
 const apiClient = axios.create({
@@ -127,8 +127,6 @@
       });
   },
   
-
-  
   // Custom methods
   // Add specific API methods related to your domain
 };
@@ -284,23 +282,6 @@
   },
   
   // Generate a document from a template for an invoice
-<<<<<<< HEAD
-  generateTemplate(invoiceNumber, templateId, options = {}) {
-    const payload = {
-      invoice_number: invoiceNumber,
-      template_id: templateId
-    };
-    
-    // Add options if provided
-    if (options && Object.keys(options).length > 0) {
-      payload.options = options;
-    }
-    
-    // Debug logging
-    console.log('ApiService.generateTemplate - Sending payload:', payload);
-    
-    return ApiService.post('/invoice-templates/generate', payload);
-=======
   generateTemplate(invoiceNumber, templateId) {
     console.log('ApiService: generateTemplate called with:', { invoiceNumber, templateId });
     console.log('ApiService: POST URL:', `${apiClient.defaults.baseURL}/invoice-templates/generate`);
@@ -344,7 +325,6 @@
       });
       throw error;
     });
->>>>>>> 1c8aa982
   },
   
   // Get generated files for an invoice
@@ -398,35 +378,15 @@
   getFilePreviewUrl(fileId, fileType = 'pdf', subtype = null) {
     // Get the current authentication token
     const token = AuthService.getToken();
-    
-    // Fallback: if AuthService doesn't return a token, try localStorage directly
-    const fallbackToken = token || localStorage.getItem('auth_token');
-    
-    // Enhanced debug logging for production troubleshooting
-    console.log('🔍 getFilePreviewUrl Debug:', {
+    // Remove 'Bearer ' prefix if present
+    const tokenValue = token ? token.replace('Bearer ', '') : '';
+    const tokenParam = tokenValue ? `?token=${tokenValue}` : '';
+    
+    console.log('Creating preview URL with token param:', {
       fileId,
       fileType,
       subtype,
-      rawToken: token,
-      fallbackToken: fallbackToken,
-      tokenLength: token ? token.length : 0,
-      fallbackTokenLength: fallbackToken ? fallbackToken.length : 0,
-      tokenType: typeof token,
-      localStorage_token: localStorage.getItem('auth_token'),
-      localStorage_token_length: localStorage.getItem('auth_token') ? localStorage.getItem('auth_token').length : 0,
-      environment: import.meta.env.MODE,
-      isAuthenticated: AuthService.isAuthenticated(),
-      baseURL: apiClient.defaults.baseURL
-    });
-    
-    // Remove 'Bearer ' prefix if present
-    const tokenValue = fallbackToken ? fallbackToken.replace('Bearer ', '') : '';
-    const tokenParam = tokenValue ? `?token=${tokenValue}` : '';
-    
-    console.log('🔍 Token processing:', {
-      tokenValue: tokenValue ? `${tokenValue.substring(0, 10)}...` : 'null',
-      tokenParam: tokenParam,
-      hasTokenParam: !!tokenParam
+      hasToken: !!tokenValue
     });
     
     let url = '';
@@ -454,23 +414,13 @@
         }
       }
       else {
-        // For composite IDs without enough parts, include the file type
-        if (fileType) {
-          url = `${apiClient.defaults.baseURL}/invoice-templates/preview/${fileId}/${fileType}${tokenParam}`;
-        } else {
-          // Fallback to original behavior for compatibility (though this may not work)
-          url = `${apiClient.defaults.baseURL}/invoice-templates/preview/${fileId}${tokenParam}`;
-        }
+        // Fallback to original behavior for compatibility
+        url = `${apiClient.defaults.baseURL}/invoice-templates/preview/${fileId}${tokenParam}`;
       }
     }
     else {
-      // For simple numeric IDs or non-composite IDs, include the file type
-      if (fileType) {
-        url = `${apiClient.defaults.baseURL}/invoice-templates/preview/${fileId}/${fileType}${tokenParam}`;
-      } else {
-        // Fallback to original behavior for compatibility (though this may not work)
-        url = `${apiClient.defaults.baseURL}/invoice-templates/preview/${fileId}${tokenParam}`;
-      }
+      // Fallback to original behavior for compatibility
+      url = `${apiClient.defaults.baseURL}/invoice-templates/preview/${fileId}${tokenParam}`;
     }
     
     console.log('Preview URL constructed:', url);
@@ -485,61 +435,5 @@
   // Get all documents for a specific invoice
   getInvoiceDocuments(invoiceNumber) {
     return ApiService.get(`/invoice-templates/invoice-documents?invoice_number=${invoiceNumber}`);
-  },
-  
-  // Merge functionality
-  mergeInvoices(mergeRequest) {
-    return ApiService.post('/invoice-templates/generate-merged', mergeRequest);
-  },
-
-  // OLD METHODS - REMOVED TO PREVENT CONFUSION
-  // These have been replaced by the new merge groups endpoints below
-
-  checkMergeConflicts(requestData) {
-    return ApiService.post('/merge-groups/check-conflicts', requestData);
-  },
-
-  getMergeGroupsForCustomer(customerNumber, options = {}) {
-    const params = new URLSearchParams({
-      customer_number: customerNumber,
-      status: options.status || 'active',
-      limit: options.limit || 50
-    });
-    
-    const url = `/merge-groups?${params}`;
-    console.log('🔍 API: getMergeGroupsForCustomer request:', {
-      customerNumber,
-      options,
-      url,
-      fullUrl: `${apiClient.defaults.baseURL}${url}`
-    });
-    
-    return ApiService.get(url)
-      .then(response => {
-        console.log('✅ API: getMergeGroupsForCustomer success:', response);
-        return response;
-      })
-      .catch(error => {
-        console.error('❌ API: getMergeGroupsForCustomer error:', {
-          message: error.message,
-          status: error.response?.status,
-          statusText: error.response?.statusText,
-          data: error.response?.data,
-          url: error.config?.url
-        });
-        throw error;
-      });
-  },
-
-  getMergeGroupById(groupIdentifier) {
-    return ApiService.get(`/merge-groups/${groupIdentifier}`);
-  },
-
-  getMergeGroupDetails(groupIdentifier) {
-    return ApiService.get(`/merge-groups/${groupIdentifier}/details`);
-  },
-
-  prepareMergeGroupForRemerge(groupIdentifier) {
-    return ApiService.post(`/merge-groups/${groupIdentifier}/prepare-remerge`);
   }
 }; 